# -*- coding: utf-8 -*-
"""
Base class template for forecaster scitype.

    class name: BaseForecaster

Scitype defining methods:
    fitting         - fit(self, y, X=None, fh=None)
    forecasting     - predict(self, fh=None, X=None, return_pred_int=False,
                              alpha=DEFAULT_ALPHA)
    updating        - update(self, y, X=None, update_params=True):
    update&predict  - update_predict(y, cv=None, X=None, update_params=True,
                        return_pred_int=False, alpha=DEFAULT_ALPHA):

Inspection methods:
    hyper-parameter inspection  - get_params()
    fitted parameter inspection - get_fitted_params()

State:
    fitted model/strategy   - by convention, any attributes ending in "_"
    fitted state flag       - check_is_fitted()

copyright: sktime developers, BSD-3-Clause License (see LICENSE file)
"""


__author__ = ["Markus Löning", "@big-o", "fkiraly"]
__all__ = ["BaseForecaster"]

from sktime.base import BaseEstimator

from contextlib import contextmanager
from warnings import warn

import numpy as np
import pandas as pd

from sktime.utils import _has_tag
from sktime.utils.datetime import _shift
from sktime.utils.validation.forecasting import check_X
from sktime.utils.validation.forecasting import check_alpha
from sktime.utils.validation.forecasting import check_cv
from sktime.utils.validation.forecasting import check_fh
from sktime.utils.validation.forecasting import check_y
from sktime.utils.validation.forecasting import check_y_X

from sktime.forecasting.base.convertIO import convert_to


DEFAULT_ALPHA = 0.05


class BaseForecaster(BaseEstimator):
    """Base forecaster template class.

    The base forecaster specifies the methods and method
    signatures that all forecasters have to implement.

    Specific implementations of these methods is deferred to concrete
    forecasters.
    """

<<<<<<< HEAD
    _tags = {"y_type": pd.Series}  # which types do _fit, _predict, assume for y?
=======
    # default tag values - these typically make the "safest" assumption
    _tags = {
        "requires-fh-in-fit": True,  # is forecasting horizon already required in fit?
        "handles-missing-data": False,  # can estimator handle missing data?
        "univariate-only": True,  # can estimator deal with multivariate series y?
        "X-y-must-have-same-index": True,  # can estimator handle different X/y index?
        "enforce-index-type": None,  # index type that needs to be enforced in X/y
    }
>>>>>>> b1e7d32e

    def __init__(self):
        self._is_fitted = False

        self._y = None
        self._X = None

        # forecasting horizon
        self._fh = None
        self._cutoff = None  # reference point for relative fh

        self.converter_store = dict()  # storage dictionary for input/output conversions

        # "safe" initialization in case fit is overridden
        self.y_in_type = pd.Series

        super(BaseForecaster, self).__init__()

    def fit(self, y, X=None, fh=None):
        """Fit forecaster to training data.

        public method including checks & utility
        dispatches to core logic in _fit

        Parameters
        ----------
        y : pd.Series, pd.DataFrame, or np.array
            Target time series to which to fit the forecaster.
        fh : int, list, np.array or ForecastingHorizon, optional (default=None)
            The forecasters horizon with the steps ahead to to predict.
        X : pd.DataFrame, optional (default=None)
            Exogeneous data
        Returns
        -------
        self : reference to self.

        State change
        ------------
        stores data in self._X and self._y
        stores fh, if passed
        updates self.cutoff to most recent time in y
        creates fitted model (attributes ending in "_")
        sets is_fitted flag to true
        """
        # if fit is called, fitted state is re-set
        self._is_fitted = False

        self._set_fh(fh)
        y, X = check_y_X(y, X)

        self._X = X
        self._y = y

        self._set_cutoff(y.index[-1])

        self.y_in_type = type(y)

        y_inner = convert_to(
            y,
            self._all_tags()["y_type"],
            as_scitype="Series",
            store=self.converter_store,
        )

        self._fit(y=y_inner, X=X, fh=fh)

        # this should happen last
        self._is_fitted = True

        return self

    def predict(self, fh=None, X=None, return_pred_int=False, alpha=DEFAULT_ALPHA):
        """Forecast time series at future horizon.

            public method including checks & utility
            dispatches to core logic in _predict

        Parameters
        ----------
        fh : int, list, np.array or ForecastingHorizon
            Forecasting horizon
        X : pd.DataFrame, optional (default=None)
            Exogenous time series
        return_pred_int : bool, optional (default=False)
            If True, returns prediction intervals for given alpha values.
        alpha : float or list, optional (default=0.95)

        Returns
        -------
        y_pred : pd.Series
            Point predictions
        y_pred_int : pd.DataFrame - only if return_pred_int=True
            Prediction intervals
        """
        self.check_is_fitted()
        self._set_fh(fh)

        # todo: check_X should let a None argument pass here, but it doesn't
        if X is not None:
            X = check_X(X)

        # this should be here, but it breaks the ARIMA forecasters
        #  that is because check_alpha converts to list, but ARIMA forecaster
        #  doesn't do the check, and needs it as a float or it breaks
        # todo: needs fixing in ARIMA and AutoARIMA
        # alpha = check_alpha(alpha)

        y_pred = self._predict(self.fh, X, return_pred_int=return_pred_int, alpha=alpha)

        # todo: clean this up, predictive intervals should be returned by other method
        if return_pred_int:
            pred_int = y_pred[1]
            y_pred = y_pred[0]

        y_out = convert_to(
            y_pred, self.y_in_type, as_scitype="Series", store=self.converter_store
        )

        if return_pred_int:
            return (y_out, pred_int)
        else:
            return y_out

    def compute_pred_int(self, y_pred, alpha=DEFAULT_ALPHA):
        """
        Compute/return prediction intervals for a forecast.

        Must be run *after* the forecaster has been fitted.

        If alpha is iterable, multiple intervals will be calculated.

        public method including checks & utility
        dispatches to core logic in _compute_pred_int

        Parameters
        ----------
        y_pred : pd.Series
            Point predictions.
        alpha : float or list, optional (default=0.95)
            A significance level or list of significance levels.

        Returns
        -------
        intervals : pd.DataFrame
            A table of upper and lower bounds for each point prediction in
            ``y_pred``. If ``alpha`` was iterable, then ``intervals`` will be a
            list of such tables.
        """
        self.check_is_fitted()
        alphas = check_alpha(alpha)
        errors = self._compute_pred_int(alphas)

        # compute prediction intervals
        pred_int = [
            pd.DataFrame({"lower": y_pred - error, "upper": y_pred + error})
            for error in errors
        ]

        # for a single alpha, return single pd.DataFrame
        if isinstance(alpha, float):
            return pred_int[0]

        # otherwise return list of pd.DataFrames
        return pred_int

    def update(self, y, X=None, update_params=True):
        """Update cutoff value and, optionally, fitted parameters.

        This is useful in an online learning setting where new data is observed as
        time moves on. Updating the cutoff value allows to generate new predictions
        from the most recent time point that was observed. Updating the fitted
        parameters allows to incrementally update the parameters without having to
        completely refit. However, note that if no estimator-specific update method
        has been implemented for updating parameters refitting is the default fall-back
        option.

        Parameters
        ----------
        y : pd.Series
            Target time series to which to fit the forecaster.
        X : pd.DataFrame, optional (default=None)
            Exogeneous data
        update_params : bool, optional (default=True)
            whether model parameters should be updated

        Returns
        -------
        self : reference to self

        State change
        ------------
        updates self._X and self._y with new data
        updates self.cutoff to most recent time in y
        if update_params=True, updates model (attributes ending in "_")
        """
        self.check_is_fitted()
        self._update_y_X(y, X)

        y_inner = convert_to(
            y,
            self._all_tags()["y_type"],
            as_scitype="Series",
            store=self.converter_store,
        )

        self._update(y=y_inner, X=X, update_params=update_params)

        return self

    def update_predict(
        self,
        y,
        cv=None,
        X=None,
        update_params=True,
        return_pred_int=False,
        alpha=DEFAULT_ALPHA,
    ):
        """Make and update predictions iteratively over the test set.

        Parameters
        ----------
        y : pd.Series
        cv : temporal cross-validation generator, optional (default=None)
        X : pd.DataFrame, optional (default=None)
        update_params : bool, optional (default=True)
        return_pred_int : bool, optional (default=False)
        alpha : int or list of ints, optional (default=None)

        Returns
        -------
        y_pred : pd.Series
            Point predictions
        y_pred_int : pd.DataFrame
            Prediction intervals
        """
        if return_pred_int:
            raise NotImplementedError()
        y = check_y(y)
        cv = check_cv(cv)

        return self._predict_moving_cutoff(
            y,
            cv,
            X,
            update_params=update_params,
            return_pred_int=return_pred_int,
            alpha=alpha,
        )

    def update_predict_single(
        self,
        y_new,
        fh=None,
        X=None,
        update_params=True,
        return_pred_int=False,
        alpha=DEFAULT_ALPHA,
    ):
        """Update and make forecasts.

        This method is useful for updating forecasts in a single step,
        allowing to make use of more efficient
        updating algorithms than calling update and predict sequentially.

        Parameters
        ----------
        y_new : pd.Series
        fh : int, list, np.array or ForecastingHorizon
        X : pd.DataFrame
        update_params : bool, optional (default=False)
        return_pred_int : bool, optional (default=False)
            If True, prediction intervals are returned in addition to point
            predictions.
        alpha : float or list of floats

        Returns
        -------
        y_pred : pd.Series
            Point predictions
        pred_ints : pd.DataFrame
            Prediction intervals
        """
        self.check_is_fitted()
        self._set_fh(fh)
        return self._update_predict_single(
            y_new,
            self.fh,
            X,
            update_params=update_params,
            return_pred_int=return_pred_int,
            alpha=alpha,
        )

    def score(self, y, X=None, fh=None):
        """Scores forecast against ground truth, using MAPE.

        Parameters
        ----------
        y : pd.Series
            Target time series to which to compare the forecasts.
        fh : int, list, array-like or ForecastingHorizon, optional (default=None)
            The forecasters horizon with the steps ahead to to predict.
        X : pd.DataFrame, shape=[n_obs, n_vars], optional (default=None)
            An optional 2-d dataframe of exogenous variables.

        Returns
        -------
        score : float
            sMAPE loss of self.predict(fh, X) with respect to y_test.

        See Also
        --------
        :meth:`sktime.performance_metrics.forecasting.mean_absolute_percentage_error`
        """
        # no input checks needed here, they will be performed
        # in predict and loss function
        # symmetric=True is default for mean_absolute_percentage_error
        from sktime.performance_metrics.forecasting import (
            mean_absolute_percentage_error,
        )

        return mean_absolute_percentage_error(y, self.predict(fh, X))

    def get_fitted_params(self):
        """Get fitted parameters.

        Returns
        -------
        fitted_params : dict
        """
        raise NotImplementedError("abstract method")

    def _set_y_X(self, y, X=None, enforce_index_type=None):
        """Set training data.

        Parameters
        ----------
        y : pd.Series
            Endogenous time series
        X : pd.DataFrame, optional (default=None)
            Exogenous time series
        """
        # set initial training data
        self._y, self._X = check_y_X(
            y, X, allow_empty=False, enforce_index_type=enforce_index_type
        )

        # set initial cutoff to the end of the training data
        self._set_cutoff(y.index[-1])

    def _update_X(self, X, enforce_index_type=None):
        if X is not None:
            X = check_X(X, enforce_index_type=enforce_index_type)
            if X is len(X) > 0:
                self._X = X.combine_first(self._X)

    def _update_y_X(self, y, X=None, enforce_index_type=None):
        """Update training data.

        Parameters
        ----------
        y : pd.Series
            Endogenous time series
        X : pd.DataFrame, optional (default=None)
            Exogenous time series
        """
        # update only for non-empty data
        y, X = check_y_X(y, X, allow_empty=True, enforce_index_type=enforce_index_type)

        if len(y) > 0:
            self._y = y.combine_first(self._y)

            # set cutoff to the end of the observation horizon
            self._set_cutoff(y.index[-1])

            # update X if given
            if X is not None:
                self._X = X.combine_first(self._X)

    def _get_y_pred(self, y_in_sample, y_out_sample):
        """Combine in- & out-sample prediction, slices given fh.

        Parameters
        ----------
        y_in_sample : pd.Series
            In-sample prediction
        y_out_sample : pd.Series
            Out-sample prediction

        Returns
        -------
        pd.Series
            y_pred, sliced by fh
        """
        y_pred = y_in_sample.append(y_out_sample, ignore_index=True).rename("y_pred")
        y_pred = pd.DataFrame(y_pred)
        # Workaround for slicing with negative index
        y_pred["idx"] = [x for x in range(-len(y_in_sample), len(y_out_sample))]
        y_pred = y_pred.loc[y_pred["idx"].isin(self.fh.to_indexer(self.cutoff).values)]
        y_pred.index = self.fh.to_absolute(self.cutoff)
        y_pred = y_pred["y_pred"].rename(None)
        return y_pred

    def _get_pred_int(self, lower, upper):
        """Combine lower/upper bounds of pred.intervals, slice on fh.

        Parameters
        ----------
        lower : pd.Series
            Lower bound (can contain also in-sample bound)
        upper : pd.Series
            Upper bound (can contain also in-sample bound)

        Returns
        -------
        pd.DataFrame
            pred_int, predicion intervalls (out-sample, sliced by fh)
        """
        pred_int = pd.DataFrame({"lower": lower, "upper": upper})
        # Out-sample fh
        fh_out = self.fh.to_out_of_sample(cutoff=self.cutoff)
        # If pred_int contains in-sample prediction intervals
        if len(pred_int) > len(self._y):
            len_out = len(pred_int) - len(self._y)
            # Workaround for slicing with negative index
            pred_int["idx"] = [x for x in range(-len(self._y), len_out)]
        # If pred_int does not contain in-sample prediction intervals
        else:
            pred_int["idx"] = [x for x in range(len(pred_int))]
        pred_int = pred_int.loc[
            pred_int["idx"].isin(fh_out.to_indexer(self.cutoff).values)
        ]
        pred_int.index = fh_out.to_absolute(self.cutoff)
        pred_int = pred_int.drop(columns=["idx"])
        return pred_int

    @property
    def cutoff(self):
        """Cut-off = "present time" state of forecaster.

        Returns
        -------
        cutoff : int
        """
        return self._cutoff

    def _set_cutoff(self, cutoff):
        """Set and update cutoff.

        Parameters
        ----------
        cutoff : int
        """
        self._cutoff = cutoff

    @contextmanager
    def _detached_cutoff(self):
        """Detached cutoff mode.

        When in detached cutoff mode, the cutoff can be updated but will
        be reset to the initial value after leaving the detached cutoff mode.

        This is useful during rolling-cutoff forecasts when the cutoff needs
        to be repeatedly reset, but afterwards should be restored to the
        original value.
        """
        cutoff = self.cutoff  # keep initial cutoff
        try:
            yield
        finally:
            # re-set cutoff to initial value
            self._set_cutoff(cutoff)

    @property
    def fh(self):
        """Forecasting horizon that was passed."""
        # raise error if some method tries to accessed it before it has been set
        if self._fh is None:
            raise ValueError(
                "No `fh` has been set yet, please specify `fh` " "in `fit` or `predict`"
            )

        return self._fh

    def _set_fh(self, fh):
        """Check, set and update the forecasting horizon.

        Parameters
        ----------
        fh : None, int, list, np.ndarray or ForecastingHorizon
        """
        requires_fh = _has_tag(self, "requires-fh-in-fit")

        msg = (
            f"This is because fitting of the `"
            f"{self.__class__.__name__}` "
            f"depends on `fh`. "
        )

        # below loop treats four cases from three conditions:
        #  A. forecaster is fitted yes/no - self.is_fitted
        #  B. no fh is passed yes/no - fh is None
        #  C. fh is optional in fit yes/no - optfh

        # B. no fh is passed
        if fh is None:
            # A. strategy fitted (call of predict or similar)
            if self._is_fitted:
                # in case C. fh is optional in fit:
                # if there is none from before, there is none overall - raise error
                if not requires_fh and self._fh is None:
                    raise ValueError(
                        "The forecasting horizon `fh` must be passed "
                        "either to `fit` or `predict`, "
                        "but was found in neither."
                    )
                # in case C. fh is not optional in fit: this is fine
                # any error would have already been caught in fit

            # A. strategy not fitted (call of fit)
            elif requires_fh:
                # in case fh is not optional in fit:
                # fh must be passed in fit
                raise ValueError(
                    "The forecasting horizon `fh` must be passed to "
                    "`fit`, but none was found. " + msg
                )
                # in case C. fh is optional in fit:
                # this is fine, nothing to check/raise

        # B. fh is passed
        else:
            # If fh is passed, validate (no matter the situation)
            fh = check_fh(fh)

            # fh is written to self if one of the following is true
            # - estimator has not been fitted yet (for safety from side effects)
            # - fh has not been seen yet
            # - fh has been seen, but was optional in fit,
            #     this means fh needs not be same and can be overwritten
            if not requires_fh or not self._fh or not self._is_fitted:
                self._fh = fh
            # there is one error condition:
            # - fh is mandatory in fit, i.e., fh in predict must be same if passed
            # - fh already passed, and estimator is fitted
            # - fh that was passed in fit is not the same as seen in predict
            # note that elif means: optfh == False, and self._is_fitted == True
            elif self._fh and not np.array_equal(fh, self._fh):
                # raise error if existing fh and new one don't match
                raise ValueError(
                    "A different forecasting horizon `fh` has been "
                    "provided from "
                    "the one seen in `fit`. If you want to change the "
                    "forecasting "
                    "horizon, please re-fit the forecaster. " + msg
                )
            # if existing one and new match, ignore new one

    def _fit(self, y, X=None, fh=None):
        """Fit forecaster to training data.

            core logic

        Parameters
        ----------
        y : pd.Series
            Target time series to which to fit the forecaster.
        fh : int, list, np.array or ForecastingHorizon, optional (default=None)
            The forecasters horizon with the steps ahead to to predict.
        X : pd.DataFrame, optional (default=None)

        Returns
        -------
        self : returns an instance of self.
        """
        raise NotImplementedError("abstract method")

    def _predict(self, fh, X=None, return_pred_int=False, alpha=DEFAULT_ALPHA):
        """Forecast time series at future horizon.

            core logic

        Parameters
        ----------
        fh : int, list, np.array or ForecastingHorizon
            Forecasting horizon
        X : pd.DataFrame, optional (default=None)
            Exogenous time series
        return_pred_int : bool, optional (default=False)
            If True, returns prediction intervals for given alpha values.
        alpha : float or list, optional (default=0.95)

        Returns
        -------
        y_pred : pd.Series
            Point predictions
        y_pred_int : pd.DataFrame - only if return_pred_int=True
            Prediction intervals
        """
        raise NotImplementedError("abstract method")

    def _update(self, y, X=None, update_params=True):
        """Update time series to incremental training data.

            core logic

        Parameters
        ----------
        fh : int, list, np.array or ForecastingHorizon
            Forecasting horizon
        X : pd.DataFrame, optional (default=None)
            Exogenous time series
        return_pred_int : bool, optional (default=False)
            If True, returns prediction intervals for given alpha values.
        alpha : float or list, optional (default=0.95)

        Returns
        -------
        y_pred : pd.Series
            Point predictions
        y_pred_int : pd.DataFrame - only if return_pred_int=True
            Prediction intervals

        State change
        ------------
        updates self._X and self._y with new data
        updates self.cutoff to most recent time in y
        if update_params=True, updates model (attributes ending in "_")
        """
        if update_params:
            # default to re-fitting if update is not implemented
            warn(
                f"NotImplementedWarning: {self.__class__.__name__} "
                f"does not have a custom `update` method implemented. "
                f"{self.__class__.__name__} will be refit each time "
                f"`update` is called."
            )
            # refit with updated data, not only passed data
            self.fit(self._y, self._X, self.fh)
            # todo: should probably be self._fit, not self.fit
            # but looping to self.fit for now to avoid interface break

        return self

    def _update_predict_single(
        self,
        y,
        fh,
        X=None,
        update_params=True,
        return_pred_int=False,
        alpha=DEFAULT_ALPHA,
    ):
        """Update forecaster and then make forecasts.

        Implements default behaviour of calling update and predict
        sequentially, but can be overwritten by subclasses
        to implement more efficient updating algorithms when available.
        """
        self.update(y, X, update_params=update_params)
        return self.predict(fh, X, return_pred_int=return_pred_int, alpha=alpha)

    def _compute_pred_int(self, alphas):
        """Calculate the prediction errors for each point.

        Parameters
        ----------
        alpha : float or list, optional (default=0.95)
            A significance level or list of significance levels.

        Returns
        -------
        errors : list of pd.Series
            Each series in the list will contain the errors for each point in
            the forecast for the corresponding alpha.
        """

        # this should be the NotImplementedError
        # but current interface assumes private method
        # _compute_pred_err(alphas), not _compute_pred_int
        # so looping this through in order for existing classes to work
        return self._compute_pred_err(alphas)

        # todo: fix this in descendants, and change to
        # raise NotImplementedError("abstract method")

    def _compute_pred_err(self, alphas):
        """ temporary loopthrough for _compute_pred_err"""
        raise NotImplementedError("abstract method")

    def _predict_moving_cutoff(
        self,
        y,
        cv,
        X=None,
        update_params=True,
        return_pred_int=False,
        alpha=DEFAULT_ALPHA,
    ):
        """Make single-step or multi-step moving cutoff predictions.

        Parameters
        ----------
        y : pd.Series
        cv : temporal cross-validation generator
        X : pd.DataFrame
        update_params : bool
        return_pred_int : bool
        alpha : float or array-like

        Returns
        -------
        y_pred = pd.Series
        """
        if return_pred_int:
            raise NotImplementedError()

        fh = cv.get_fh()
        y_preds = []
        cutoffs = []

        # enter into a detached cutoff mode
        with self._detached_cutoff():
            # set cutoff to time point before data
            self._set_cutoff(_shift(y.index[0], by=-1))
            # iterate over data
            for new_window, _ in cv.split(y):
                y_new = y.iloc[new_window]

                # we cannot use `update_predict_single` here, as this would
                # re-set the forecasting horizon, instead we use
                # the internal `_update_predict_single` method
                y_pred = self._update_predict_single(
                    y_new,
                    fh,
                    X,
                    update_params=update_params,
                    return_pred_int=return_pred_int,
                    alpha=alpha,
                )
                y_preds.append(y_pred)
                cutoffs.append(self.cutoff)
        return _format_moving_cutoff_predictions(y_preds, cutoffs)


def _format_moving_cutoff_predictions(y_preds, cutoffs):
    """Format moving-cutoff predictions."""
    if not isinstance(y_preds, list):
        raise ValueError(f"`y_preds` must be a list, but found: {type(y_preds)}")

    if len(y_preds[0]) == 1:
        # return series for single step ahead predictions
        return pd.concat(y_preds)

    else:
        # return data frame when we predict multiple steps ahead
        y_pred = pd.DataFrame(y_preds).T
        y_pred.columns = cutoffs
        if y_pred.shape[1] == 1:
            return y_pred.iloc[:, 0]
        return y_pred<|MERGE_RESOLUTION|>--- conflicted
+++ resolved
@@ -60,18 +60,15 @@
     forecasters.
     """
 
-<<<<<<< HEAD
-    _tags = {"y_type": pd.Series}  # which types do _fit, _predict, assume for y?
-=======
     # default tag values - these typically make the "safest" assumption
     _tags = {
+        "y_type": pd.Series,  # which types do _fit, _predict, assume for y?
         "requires-fh-in-fit": True,  # is forecasting horizon already required in fit?
         "handles-missing-data": False,  # can estimator handle missing data?
         "univariate-only": True,  # can estimator deal with multivariate series y?
         "X-y-must-have-same-index": True,  # can estimator handle different X/y index?
         "enforce-index-type": None,  # index type that needs to be enforced in X/y
     }
->>>>>>> b1e7d32e
 
     def __init__(self):
         self._is_fitted = False
